# -*- coding: utf-8 -*-

"""
/***************************************************************************
 QFieldSync
                              -------------------
        begin                : 2016
        copyright            : (C) 2016 by OPENGIS.ch
        email                : info@opengis.ch
 ***************************************************************************/

/***************************************************************************
 *                                                                         *
 *   This program is free software; you can redistribute it and/or modify  *
 *   it under the terms of the GNU General Public License as published by  *
 *   the Free Software Foundation; either version 2 of the License, or     *
 *   (at your option) any later version.                                   *
 *                                                                         *
 ***************************************************************************/
"""

import os
import tempfile
from enum import Enum

import qgis
from qgis.core import (
    Qgis,
    QgsApplication,
    QgsBilinearRasterResampler,
    QgsCoordinateReferenceSystem,
    QgsCoordinateTransform,
    QgsCubicRasterResampler,
    QgsEditorWidgetSetup,
    QgsMapLayer,
    QgsOfflineEditing,
    QgsPolygon,
    QgsProcessingContext,
    QgsProcessingFeedback,
    QgsProject,
    QgsProviderRegistry,
    QgsRasterLayer,
    QgsValueRelationFieldFormatter,
)
from qgis.PyQt.QtCore import QCoreApplication, QObject, pyqtSignal

from .layer import LayerSource, SyncAction
from .project import ProjectConfiguration, ProjectProperties
from .utils.file_utils import copy_images
from .utils.xml import get_themapcanvas


class ExportType(Enum):
    Cable = "cable"
    Cloud = "cloud"


class OfflineConverter(QObject):
    progressStopped = pyqtSignal()
    warning = pyqtSignal(str, str)
    task_progress_updated = pyqtSignal(int, int)
    total_progress_updated = pyqtSignal(int, int, str)

    def __init__(
        self,
        project: QgsProject,
        export_folder: str,
        area_of_interest_wkt: str,
        area_of_interest_epsg: str,
        offline_editing: QgsOfflineEditing,
        export_type: ExportType = ExportType.Cable,
    ):

        super(OfflineConverter, self).__init__(parent=None)
        self.__max_task_progress = 0
        self.__offline_layers = list()
        self.__convertor_progress = None  # for processing feedback
        self.__layers = list()

        # elipsis workaround
        self.trUtf8 = self.tr

        self.export_folder = export_folder
        self.export_type = export_type
        self.area_of_interest = QgsPolygon()
        self.area_of_interest.fromWkt(area_of_interest_wkt)
        self.area_of_interest_crs = QgsCoordinateReferenceSystem(area_of_interest_epsg)

        assert self.area_of_interest.isValid()
        assert self.area_of_interest_crs.isValid()

        self.offline_editing = offline_editing
        self.project_configuration = ProjectConfiguration(project)

        offline_editing.layerProgressUpdated.connect(self.on_offline_editing_next_layer)
        offline_editing.progressModeSet.connect(self.on_offline_editing_max_changed)
        offline_editing.progressUpdated.connect(self.offline_editing_task_progress)

    def convert(self) -> None:  # noqa: C901
        """
        Convert the project to a portable project.
        """

        project = QgsProject.instance()
        original_project_path = project.fileName()
        project_filename = project.baseName()
        xml_elements_to_preserve = {}

        on_original_project_read = self._on_original_project_read_wrapper(xml_elements_to_preserve)
        project.readProject.connect(on_original_project_read)
        project.read(project.fileName())
        project.readProject.disconnect(on_original_project_read)

        # Write a backup of the current project to a temporary file
        project_backup_folder = tempfile.mkdtemp()
        backup_project_path = os.path.join(
            project_backup_folder, project_filename + ".qgs"
        )
        QgsProject.instance().write(backup_project_path)

        try:
            if not os.path.exists(self.export_folder):
                os.makedirs(self.export_folder)

            self.total_progress_updated.emit(0, 100, self.trUtf8("Converting project…"))
            self.__offline_layers = list()
            self.__offline_layer_names = list()
            self.__layers = list(project.mapLayers().values())

            original_layers = {}
            for layer in self.__layers:
                original_layers[layer.id()] = (
                    layer.source(),
                    layer.name(),
                    layer.fields() if hasattr(layer, "fields") else None,
                )

            # We store the pks of the original vector layers
            # and we check that the primary key fields names don't
            # have a comma in the name
            original_layers_by_name = {}
            for layer in self.__layers:
                if layer.type() == QgsMapLayer.VectorLayer:
                    keys = []
                    for idx in layer.primaryKeyAttributes():
                        key = layer.fields()[idx].name()
                        assert "," not in key, "Comma in field names not allowed"
                        keys.append(key)
                    original_layers_by_name[layer.name()] = {
                        "id": layer.id(),
                        "pks": ",".join(keys),
                    }

            self.total_progress_updated.emit(0, 1, self.trUtf8("Creating base map…"))
            # Create the base map before layers are removed
            if self.project_configuration.create_base_map:
                if "processing" not in qgis.utils.plugins:
                    self.warning.emit(
                        self.tr("QFieldSync requires processing"),
                        self.tr(
                            "Creating a basemap with QFieldSync requires the processing plugin to be enabled. Processing is not enabled on your system. Please go to Plugins > Manage and Install Plugins and enable processing."
                        ),
                    )
                    self.total_progress_updated.emit(0, 0, self.trUtf8("Cancelled"))
                    return

                if (
                    self.project_configuration.base_map_type
                    == ProjectProperties.BaseMapType.SINGLE_LAYER
                ):
                    self.createBaseMapLayer(
                        None,
                        self.project_configuration.base_map_layer,
                        self.project_configuration.base_map_tile_size,
                        self.project_configuration.base_map_mupp,
                    )
                else:
                    self.createBaseMapLayer(
                        self.project_configuration.base_map_theme,
                        None,
                        self.project_configuration.base_map_tile_size,
                        self.project_configuration.base_map_mupp,
                    )

            # Loop through all layers and copy/remove/offline them
            pathResolver = QgsProject.instance().pathResolver()
            copied_files = list()
            for current_layer_index, layer in enumerate(self.__layers):
                self.total_progress_updated.emit(
                    current_layer_index - len(self.__offline_layers),
                    len(self.__layers),
                    self.trUtf8("Copying layers…"),
                )

                layer_source = LayerSource(layer)
                layer_action = (
                    layer_source.action
                    if self.export_type == ExportType.Cable
                    else layer_source.cloud_action
                )
                if not layer_source.is_supported:
                    project.removeMapLayer(layer)
                    continue

                if layer.dataProvider() is not None:
                    md = QgsProviderRegistry.instance().providerMetadata(
                        layer.dataProvider().name()
                    )
                    if md is not None:
                        decoded = md.decodeUri(layer.source())
                        if "path" in decoded:
                            path = pathResolver.writePath(decoded["path"])
                            if path.startswith("localized:"):
                                # Layer stored in localized data path, skip
                                continue

                if layer_action == SyncAction.OFFLINE:
                    if (
                        self.project_configuration.offline_copy_only_aoi
                        and not self.project_configuration.offline_copy_only_selected_features
                    ):
                        extent = QgsCoordinateTransform(
                            QgsCoordinateReferenceSystem(self.area_of_interest_crs),
                            layer.crs(),
                            QgsProject.instance(),
                        ).transformBoundingBox(self.area_of_interest.boundingBox())
                        layer.selectByRect(extent)
                    elif (
                        self.project_configuration.offline_copy_only_aoi
                        and self.project_configuration.offline_copy_only_selected_features
                    ):
                        # This option is only possible via API
                        QgsApplication.instance().messageLog().logMessage(
                            self.tr(
                                'Both "Area of Interest" and "only selected features" options were enabled, tha latter takes precedence.'
                            ),
                            "QFieldSync",
                        )
                    self.__offline_layers.append(layer)
                    self.__offline_layer_names.append(layer.name())

                    # Store the primary key field name(s) as comma separated custom property
                    if layer.type() == QgsMapLayer.VectorLayer:
                        key_fields = ",".join(
                            [
                                layer.fields()[x].name()
                                for x in layer.primaryKeyAttributes()
                            ]
                        )
                        layer.setCustomProperty(
                            "QFieldSync/sourceDataPrimaryKeys", key_fields
                        )

                elif (
                    layer_action == SyncAction.COPY
                    or layer_action == SyncAction.NO_ACTION
                ):
                    copied_files = layer_source.copy(self.export_folder, copied_files)
                elif layer_action == SyncAction.KEEP_EXISTENT:
                    layer_source.copy(self.export_folder, copied_files, True)
                elif layer_action == SyncAction.REMOVE:
                    project.removeMapLayer(layer)

            project_path = os.path.join(
                self.export_folder, project_filename + "_qfield.qgs"
            )

            # save the original project path
            ProjectConfiguration(project).original_project_path = original_project_path

            # save the offline project twice so that the offline plugin can "know" that it's a relative path
            QgsProject.instance().write(project_path)

            # export the DCIM folder
            copy_images(
                os.path.join(os.path.dirname(original_project_path), "DCIM"),
                os.path.join(os.path.dirname(project_path), "DCIM"),
            )
            try:
                # Run the offline plugin for gpkg
                gpkg_filename = "data.gpkg"
                if self.__offline_layers:
                    offline_layer_ids = [o_l.id() for o_l in self.__offline_layers]
                    only_selected = (
                        self.project_configuration.offline_copy_only_aoi
                        or self.project_configuration.offline_copy_only_selected_features
                    )
                    if Qgis.QGIS_VERSION_INT < 31601:
                        if not self.offline_editing.convertToOfflineProject(
                            self.export_folder,
                            gpkg_filename,
                            offline_layer_ids,
                            only_selected,
                            self.offline_editing.GPKG,
                        ):
                            raise Exception(
                                self.tr(
                                    "Error trying to convert layers to offline layers"
                                )
                            )
                    else:
                        if not self.offline_editing.convertToOfflineProject(
                            self.export_folder,
                            gpkg_filename,
                            offline_layer_ids,
                            only_selected,
                            self.offline_editing.GPKG,
                            None,
                        ):
                            raise Exception(
                                self.tr(
                                    "Error trying to convert layers to offline layers"
                                )
                            )
            except AttributeError:
                # Run the offline plugin for spatialite
                spatialite_filename = "data.sqlite"
                if self.__offline_layers:
                    offline_layer_ids = [o_l.id() for o_l in self.__offline_layers]
                    only_selected = (
                        self.project_configuration.offline_copy_only_aoi
                        or self.project_configuration.offline_copy_only_selected_features
                    )
                    if Qgis.QGIS_VERSION_INT < 31601:
                        if not self.offline_editing.convertToOfflineProject(
                            self.export_folder,
                            spatialite_filename,
                            offline_layer_ids,
                            only_selected,
                            self.offline_editing.SpatiaLite,
                        ):
                            raise Exception(
                                self.tr(
                                    "Error trying to convert layers to offline layers"
                                )
                            )
                    else:
                        if not self.offline_editing.convertToOfflineProject(
                            self.export_folder,
                            spatialite_filename,
                            offline_layer_ids,
                            only_selected,
                            self.offline_editing.SpatiaLite,
                            None,
                        ):
                            raise Exception(
                                self.tr(
                                    "Error trying to convert layers to offline layers"
                                )
                            )

            # Disable project options that could create problems on a portable
            # project with offline layers
            if self.__offline_layers:
                QgsProject.instance().setEvaluateDefaultValues(False)
                QgsProject.instance().setAutoTransaction(False)

                # check if value relations point to offline layers and adjust if necessary
                for layer in project.mapLayers().values():
                    layer_source = LayerSource(layer)

                    if layer.type() == QgsMapLayer.VectorLayer:
                        # Before QGIS 3.14 the custom properties of a layer are not
                        # kept into the new layer during the conversion to offline project
                        # So we try to identify the new created layer by its name and
                        # we set the custom properties again.
                        if not layer.customProperty("QFieldSync/sourceDataPrimaryKeys"):
                            original_layer_name = layer.name().rsplit(" ", 1)[0]
                            original_layer_data = original_layers_by_name.get(
                                original_layer_name, None
                            )

                            if original_layer_data is None:
                                self.warning.emit(
                                    self.tr("QFieldSync"),
                                    self.tr(
                                        'Failed to find layer with name "{}". QFieldSync will not package that layer.'
                                    ).format(original_layer_name),
                                )
                                continue

                            layer.setCustomProperty(
                                "remoteLayerId", original_layer_data.get("id")
                            )
                            layer.setCustomProperty(
                                "QFieldSync/sourceDataPrimaryKeys",
                                original_layer_data.get("pks"),
                            )

                        if (
                            not layer.customProperty("remoteLayerId")
                            or layer.customProperty("remoteLayerId")
                            not in original_layers
                        ):
                            self.warning.emit(
                                self.tr("QFieldSync"),
                                self.tr(
                                    'Failed to find layer with name "{}". QFieldSync will not package that layer.'
                                ).format(layer.name()),
                            )
                            continue

                        (
                            _original_layer_source,
                            original_layer_name,
                            original_layer_fields,
                        ) = original_layers[layer.customProperty("remoteLayerId")]

                        for field_name in layer_source.visible_fields_names():
                            if field_name not in original_layer_fields.names():
                                # handles the `fid` column, that is present only for gpkg
                                layer.setEditorWidgetSetup(
                                    layer.fields().indexFromName(field_name),
                                    QgsEditorWidgetSetup("Hidden", {}),
                                )
                                continue

                            field = original_layer_fields.field(field_name)
                            ews = field.editorWidgetSetup()

                            if ews.type() == "ValueRelation":
                                widget_config = ews.config()
                                online_referenced_layer_id = widget_config["Layer"]

                                if online_referenced_layer_id not in original_layers:
                                    offline_referenced_layer = (
                                        QgsValueRelationFieldFormatter.resolveLayer(
                                            widget_config, project
                                        )
                                    )

                                    if offline_referenced_layer:
                                        online_referenced_layer_id = (
                                            offline_referenced_layer.customProperty(
                                                "remoteLayerId"
                                            )
                                        )

                                if online_referenced_layer_id not in original_layers:
                                    self.warning.emit(
                                        self.tr("Bad attribute form configuration"),
                                        self.tr(
                                            'Field "{}" in layer "{}" has no configured layer in the value relation widget.'
                                        ).format(field.name(), layer.name()),
                                    )
                                    continue

                                if project.mapLayer(online_referenced_layer_id):
                                    continue

                                layer_id = None
                                loose_layer_id = None
                                for offline_layer in project.mapLayers().values():
                                    if (
                                        offline_layer.customProperty("remoteSource")
                                        == original_layers[online_referenced_layer_id][
                                            0
                                        ]
                                    ):
                                        #  First try strict matching: the offline layer should have a "remoteSource" property
                                        layer_id = offline_layer.id()
                                        break
                                    elif (
                                        Qgis.QGIS_VERSION_INT < 31601
                                        and offline_layer.name().startswith(
                                            original_layers[online_referenced_layer_id][
                                                1
                                            ]
                                            + " "
                                        )
                                        or Qgis.QGIS_VERSION_INT >= 31601
                                        and offline_layer.name()
                                        == original_layers[online_referenced_layer_id][
                                            1
                                        ]
                                    ):
                                        #  If that did not work, go with loose matching
                                        #  On older versions (<31601) the offline layer should start with the online layer name + a translated version of " (offline)"
                                        loose_layer_id = offline_layer.id()
                                widget_config["Layer"] = layer_id or loose_layer_id
                                offline_ews = QgsEditorWidgetSetup(
                                    ews.type(), widget_config
                                )
                                layer.setEditorWidgetSetup(
                                    original_layer_fields.indexOf(field.name()),
                                    offline_ews,
                                )

            # Now we have a project state which can be saved as offline project
            on_original_project_write = self._on_original_project_write_wrapper(xml_elements_to_preserve)
            project.writeProject.connect(on_original_project_write)
            QgsProject.instance().write(project_path)
            project.writeProject.disconnect(on_original_project_write)
        finally:
            # We need to let the app handle events before loading the next project or QGIS will crash with rasters
            QCoreApplication.processEvents()
            QgsProject.instance().clear()
            QCoreApplication.processEvents()
            QgsProject.instance().read(backup_project_path)
            QgsProject.instance().setFileName(original_project_path)

        self.offline_editing.layerProgressUpdated.disconnect(
            self.on_offline_editing_next_layer
        )
        self.offline_editing.progressModeSet.disconnect(
            self.on_offline_editing_max_changed
        )
        self.offline_editing.progressUpdated.disconnect(
            self.offline_editing_task_progress
        )

        self.total_progress_updated.emit(100, 100, self.tr("Finished"))

    def createBaseMapLayer(self, map_theme, layer_id, tile_size, map_units_per_pixel):
        """
        Create a basemap from map layer(s)

        :param map_theme:            The name of the map theme to be rendered
        :param layer_id:             A layer id to be rendered. Will only be used if map_theme is None.
        :param tile_size:            The extent rectangle in which data shall be fetched
        :param map_units_per_pixel:  Number of map units per pixel (1: 1 m per pixel, 10: 10 m per pixel...)
        """
        if not layer_id:
            return
        project = QgsProject.instance()
        extent = QgsCoordinateTransform(
            QgsCoordinateReferenceSystem(self.area_of_interest_crs),
            project.mapLayer(layer_id).crs(),
            project,
        ).transformBoundingBox(self.area_of_interest.boundingBox())
        extent_string = "{},{},{},{}".format(
            extent.xMinimum(),
            extent.xMaximum(),
            extent.yMinimum(),
            extent.yMaximum(),
        )

        alg = (
            QgsApplication.instance()
            .processingRegistry()
            .createAlgorithmById("qgis:rasterize")
        )

        params = {
            "EXTENT": extent_string,
            "MAP_THEME": map_theme,
            "LAYER": layer_id,
            "MAP_UNITS_PER_PIXEL": map_units_per_pixel,
            "TILE_SIZE": tile_size,
            "MAKE_BACKGROUND_TRANSPARENT": False,
            "OUTPUT": os.path.join(self.export_folder, "basemap.gpkg"),
        }

        feedback = QgsProcessingFeedback()
        context = QgsProcessingContext()
        context.setProject(QgsProject.instance())

        results, ok = alg.run(params, context, feedback)

        new_layer = QgsRasterLayer(results["OUTPUT"], self.tr("Basemap"))

        resample_filter = new_layer.resampleFilter()
        resample_filter.setZoomedInResampler(QgsCubicRasterResampler())
        resample_filter.setZoomedOutResampler(QgsBilinearRasterResampler())
        self.project_configuration.project.addMapLayer(new_layer, False)
        layer_tree = QgsProject.instance().layerTreeRoot()
        layer_tree.insertLayer(len(layer_tree.children()), new_layer)

    def on_offline_editing_next_layer(self, layer_index, layer_count):
        msg = self.trUtf8("Packaging layer {layer_name}…").format(
            layer_name=self.__offline_layer_names[layer_index - 1]
        )
        self.total_progress_updated.emit(layer_index, layer_count, msg)

    def on_offline_editing_max_changed(self, _, mode_count):
        self.__max_task_progress = mode_count

<<<<<<< HEAD
    def _on_original_project_read_wrapper(self, elements):
        def on_original_project_read(doc):
            if not elements.get('map_canvas'):
                elements['map_canvas'] = elements.get('map_canvas', get_themapcanvas(doc))
        return on_original_project_read

    def _on_original_project_write_wrapper(self, elements):
        def on_original_project_write(doc):
            if not get_themapcanvas(doc) and elements.get('map_canvas'):
                doc.elementsByTagName('qgis').at(0).appendChild(elements.get('map_canvas'))
        return on_original_project_write

=======
>>>>>>> a459b6aa
    def offline_editing_task_progress(self, progress):
        self.task_progress_updated.emit(progress, self.__max_task_progress)

    def convertorProcessingProgress(self):
        """
        Will create a new progress object for processing to get feedback from the basemap
        algorithm.
        """

        class ConverterProgress(QObject):
            progress_updated = pyqtSignal(int, int)

            def __init__(self):
                QObject.__init__(self)

            def error(self, msg):
                pass

            def setText(self, msg):
                pass

            def setPercentage(self, i):
                self.progress_updated.emit(i, 100)
                QCoreApplication.processEvents()

            def setInfo(self, msg):
                pass

            def setCommand(self, msg):
                pass

            def setDebugInfo(self, msg):
                pass

            def setConsoleInfo(self, msg):
                pass

            def close(self):
                pass

        if not self.__convertor_progress:
            self.__convertor_progress = ConverterProgress()
            self.__convertor_progress.progress_updated.connect(
                self.task_progress_updated
            )

        return self.__convertor_progress<|MERGE_RESOLUTION|>--- conflicted
+++ resolved
@@ -575,7 +575,6 @@
     def on_offline_editing_max_changed(self, _, mode_count):
         self.__max_task_progress = mode_count
 
-<<<<<<< HEAD
     def _on_original_project_read_wrapper(self, elements):
         def on_original_project_read(doc):
             if not elements.get('map_canvas'):
@@ -588,8 +587,6 @@
                 doc.elementsByTagName('qgis').at(0).appendChild(elements.get('map_canvas'))
         return on_original_project_write
 
-=======
->>>>>>> a459b6aa
     def offline_editing_task_progress(self, progress):
         self.task_progress_updated.emit(progress, self.__max_task_progress)
 
